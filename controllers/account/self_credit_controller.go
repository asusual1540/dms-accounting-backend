package account

import (
	"dms-accounting/database"
	"dms-accounting/logger"
	accountModel "dms-accounting/models/account"
	"dms-accounting/models/user"
	"dms-accounting/types"
	"fmt"
	"mime/multipart"
	"os"
	"path/filepath"
	"strconv"
	"strings"
	"time"

	"github.com/gofiber/fiber/v2"
	"gorm.io/gorm"
	"gorm.io/gorm/clause"
)

// SelfCreditController handles self credit operations
type SelfCreditController struct {
	db             *gorm.DB
	loggerInstance *logger.AsyncLogger
}

// NewSelfCreditController creates a new self credit controller
func NewSelfCreditController(db *gorm.DB, loggerInstance *logger.AsyncLogger) *SelfCreditController {
	return &SelfCreditController{db: db, loggerInstance: loggerInstance}
}

// SelfCredit handles self credit balance with document upload
func (s *SelfCreditController) SelfCredit(c *fiber.Ctx) error {
	// Parse form data for file upload
	form, err := c.MultipartForm()
	if err != nil {
		return c.Status(fiber.StatusBadRequest).JSON(fiber.Map{
			"status":      "failed",
			"status_code": 400,
			"message":     "Invalid multipart form",
			"data":        []interface{}{},
		})
	}

	// Extract form values
	amount := c.FormValue("amount")
	accountNumber := c.FormValue("account_number")
	reference := c.FormValue("reference")

	// Validate required fields
	if accountNumber == "" || amount == "" || reference == "" {
		return c.Status(fiber.StatusBadRequest).JSON(fiber.Map{
			"status":      "failed",
			"status_code": 400,
			"message":     "All fields are required: amount, account_number, reference",
			"data":        []interface{}{},
		})
	}

	// Validate reference length
	if len(reference) < 3 || len(reference) > 255 {
		return c.Status(fiber.StatusBadRequest).JSON(fiber.Map{
			"status":      "failed",
			"status_code": 400,
			"message":     "Reference must be between 3 and 255 characters",
			"data":        []interface{}{},
		})
	}

	// Validate account number format (assuming it should be 19 digits)
	if len(accountNumber) != 19 {
		return c.Status(fiber.StatusBadRequest).JSON(fiber.Map{
			"status":      "failed",
			"status_code": 400,
			"message":     "Invalid account number format. Must be 19 digits",
			"data":        []interface{}{},
		})
	}

	// Parse amount
	amountFloat, err := strconv.ParseFloat(amount, 64)
	if err != nil || amountFloat <= 0 {
		return c.Status(fiber.StatusBadRequest).JSON(fiber.Map{
			"status":      "failed",
			"status_code": 400,
			"message":     "Amount must be a positive number",
			"data":        []interface{}{},
		})
	}

	// Validate amount range (max 1,000,000 BDT for safety)
	if amountFloat > 1000000 {
		return c.Status(fiber.StatusBadRequest).JSON(fiber.Map{
			"status":      "failed",
			"status_code": 400,
			"message":     "Amount cannot exceed 1,000,000 BDT",
			"data":        []interface{}{},
		})
	}

	// Get uploaded files (optional)
	files := form.File["document"]
	var file *multipart.FileHeader

	// Validate file if provided
	if len(files) > 0 {
		file = files[0]
		if file.Size > 10*1024*1024 { // 10MB limit
			return c.Status(fiber.StatusBadRequest).JSON(fiber.Map{
				"status":      "failed",
				"status_code": 400,
				"message":     "File size must not exceed 10MB",
				"data":        []interface{}{},
			})
		}

		// Check file extension
		allowedExts := []string{".pdf", ".jpg", ".jpeg", ".png", ".doc", ".docx"}
		fileExt := strings.ToLower(filepath.Ext(file.Filename))
		isValidExt := false
		for _, ext := range allowedExts {
			if fileExt == ext {
				isValidExt = true
				break
			}
		}
		if !isValidExt {
			return c.Status(fiber.StatusBadRequest).JSON(fiber.Map{
				"status":      "failed",
				"status_code": 400,
				"message":     "Invalid file type. Allowed types: pdf, jpg, jpeg, png, doc, docx",
				"data":        []interface{}{},
			})
		}
	}

	// Get current user from context
	userInfo := c.Locals("user").(map[string]interface{})
	userUUID, ok := userInfo["uuid"].(string)
	if !ok || userUUID == "" {
		return c.Status(fiber.StatusUnauthorized).JSON(fiber.Map{
			"status":      "failed",
			"status_code": 401,
			"message":     "Invalid user session - UUID not found",
			"data":        []interface{}{},
		})
	}

	// Find user by UUID to get the user ID
	var currentUser user.User
	if err := database.DB.Where("uuid = ?", userUUID).First(&currentUser).Error; err != nil {
		return c.Status(fiber.StatusUnauthorized).JSON(fiber.Map{
			"status":      "failed",
			"status_code": 401,
			"message":     "User not found in database",
			"data":        []interface{}{},
		})
	}
	userID := currentUser.ID

	// Start DB transaction
	var savedDocPath string
	var newLedger accountModel.AccountLedger

	err = database.DB.Transaction(func(tx *gorm.DB) error {
		// Find and lock the target account
		var toAccount accountModel.Account
		if err := tx.Clauses(clause.Locking{Strength: "UPDATE"}).
			Where("account_number = ?", accountNumber).First(&toAccount).Error; err != nil {
			if err == gorm.ErrRecordNotFound {
				return fiber.NewError(fiber.StatusNotFound, "Account not found with this account number")
			}
			return err
		}

		// Check if account is active
		if !toAccount.IsActive || toAccount.IsLocked {
			return fiber.NewError(fiber.StatusBadRequest, "Account is not active or is locked")
		}

		// Check if reference already exists (duplicate prevention)
		var existingLedger accountModel.AccountLedger
		if err := tx.Where("reference = ? AND credit IS NOT NULL AND is_delete = 0", reference).First(&existingLedger).Error; err == nil {
			return fiber.NewError(fiber.StatusBadRequest, "Reference already exists for a credit transaction")
		}

		// Check account currency compatibility (assuming BDT for now)
		if toAccount.Currency != "BDT" {
			return fiber.NewError(fiber.StatusBadRequest, "Account currency must be BDT for self credit")
		}

		// Create ledger entry for self-credit (no bill needed)
		ledger := accountModel.AccountLedger{
			BillID:         nil, // No bill for self credit
			RecipientID:    userID,
			SenderID:       userID, // self credit
			OrganizationID: nil,    // No organization for self credit
			Reference:      reference,
			Credit:         &amountFloat,
			IsAutoVerified: true,
			StatusActive:   1,
			IsDelete:       0,
			ToAccount:      &toAccount.ID,
			FromAccount:    &toAccount.ID,
			ApprovalStatus: 1, // auto approved
			ApprovedBy:     &userID,
			ApprovedAt:     ptrTime(time.Now()),
			VerifiedBy:     &userID,
			VerifiedAt:     ptrTime(time.Now()),
			CreatedAt:      ptrTime(time.Now()),
			UpdatedAt:      ptrTime(time.Now()),
		}

		if err := tx.Create(&ledger).Error; err != nil {
			return err
		}
		newLedger = ledger

		// Handle file upload only if file was provided
		if file != nil {
			// Get username for folder structure
			username, ok := userInfo["username"].(string)
			if !ok || username == "" {
				username = fmt.Sprintf("user_%d", userID) // fallback if username not available
			}

			// Create organized upload directory structure: doc_credit/username/date/
			currentDate := time.Now().Format("2006-01-02") // YYYY-MM-DD format
			uploadDir := fmt.Sprintf("uploads/doc_credit/%s/%s", username, currentDate)
			if err := os.MkdirAll(uploadDir, 0755); err != nil {
				return fiber.NewError(fiber.StatusInternalServerError, "Failed to create upload directory")
			}

<<<<<<< HEAD
			// Generate unique filename with timestamp
			timestamp := time.Now().Format("150405") // HHMMSS format
			safeFilename := strings.ReplaceAll(file.Filename, " ", "_")
			// Remove any potentially dangerous characters
			safeFilename = strings.ReplaceAll(safeFilename, "..", "_")
			filename := fmt.Sprintf("%s_%s", timestamp, safeFilename)
			filePath := fmt.Sprintf("%s/%s", uploadDir, filename)

			// Save the file
			if err := c.SaveFile(file, filePath); err != nil {
				return fiber.NewError(fiber.StatusInternalServerError, "Failed to save uploaded file")
			}
			savedDocPath = filePath

			// Create document record only if file was uploaded
			fmt.Println("Ledger ID:", ledger.ID)
			fmt.Println("File Path:", filePath)
			doc := accountModel.LedgerUpdateDocument{
				AccountLedgerID: ledger.ID,
				Path:            filePath,
				CreatedAt:       ptrTime(time.Now()),
				UpdatedAt:       ptrTime(time.Now()),
			}

			if err := tx.Create(&doc).Error; err != nil {
				// Remove the uploaded file if document creation fails
				os.Remove(filePath)
				return err
			}
=======
		// Generate unique filename with timestamp
		timestamp := time.Now().Format("150405") // HHMMSS format
		safeFilename := strings.ReplaceAll(file.Filename, " ", "_")
		// Remove any potentially dangerous characters
		safeFilename = strings.ReplaceAll(safeFilename, "..", "_")
		filename := fmt.Sprintf("%s_%s", timestamp, safeFilename)
		filePath := fmt.Sprintf("%s/%s", uploadDir, filename)

		// Save the file
		if err := c.SaveFile(file, filePath); err != nil {
			return fiber.NewError(fiber.StatusInternalServerError, "Failed to save uploaded file")
		}
		savedDocPath = filePath
		fmt.Println("Ledger ID:", ledger.ID)
		// Get the next available ID for ledger_update_documents
		var maxID uint
		tx.Raw("SELECT COALESCE(MAX(id), 0) FROM ledger_update_documents").Scan(&maxID)
		nextID := maxID + 1

		// Create document record with explicit ID
		if err := tx.Exec(
			"INSERT INTO ledger_update_documents (id, account_ledger_id, path, created_at, updated_at) VALUES (?, ?, ?, ?, ?)",
			nextID,
			ledger.ID,
			filePath,
			time.Now(),
			time.Now(),
		).Error; err != nil {
			// Remove the uploaded file if document creation fails
			os.Remove(filePath)
			return err
>>>>>>> f9895306
		}

		// Update account balance
		newBalance := toAccount.CurrentBalance + amountFloat

		// Check if new balance would exceed max limit (if set)
		if toAccount.MaxLimit > 0 && newBalance > toAccount.MaxLimit {
			return fiber.NewError(fiber.StatusBadRequest, "Credit would exceed account maximum limit")
		}

		toAccount.CurrentBalance = newBalance
		if err := tx.Save(&toAccount).Error; err != nil {
			return err
		}

		return nil
	})

	// Handle transaction errors
	if err != nil {
		// Clean up uploaded file on error
		if savedDocPath != "" {
			os.Remove(savedDocPath)
		}

		if fiberErr, ok := err.(*fiber.Error); ok {
			return c.Status(fiberErr.Code).JSON(fiber.Map{
				"status":      "failed",
				"status_code": fiberErr.Code,
				"message":     fiberErr.Message,
				"data":        []interface{}{},
			})
		}
		return c.Status(fiber.StatusInternalServerError).JSON(fiber.Map{
			"status":      "failed",
			"status_code": 500,
			"message":     "Transaction failed",
			"data":        []interface{}{},
		})
	}

	// Log the transaction for audit
	s.loggerInstance.Log(types.LogEntry{
		Method:     "POST",
		URL:        c.OriginalURL(),
		StatusCode: 201,
		CreatedAt:  time.Now(),
	})

	// Prepare response data
	responseData := fiber.Map{
		"ledger_id":        newLedger.ID,
		"amount":           amountFloat,
		"reference":        reference,
		"account_number":   accountNumber,
		"transaction_time": newLedger.CreatedAt,
	}

	// Add document path only if file was uploaded
	if savedDocPath != "" {
		responseData["document_path"] = savedDocPath
	}

	// Return success response
	return c.Status(fiber.StatusCreated).JSON(fiber.Map{
		"status":      "success",
		"status_code": 201,
		"message":     "Balance credited successfully",
		"data":        []fiber.Map{responseData},
	})
}<|MERGE_RESOLUTION|>--- conflicted
+++ resolved
@@ -232,7 +232,6 @@
 				return fiber.NewError(fiber.StatusInternalServerError, "Failed to create upload directory")
 			}
 
-<<<<<<< HEAD
 			// Generate unique filename with timestamp
 			timestamp := time.Now().Format("150405") // HHMMSS format
 			safeFilename := strings.ReplaceAll(file.Filename, " ", "_")
@@ -240,36 +239,6 @@
 			safeFilename = strings.ReplaceAll(safeFilename, "..", "_")
 			filename := fmt.Sprintf("%s_%s", timestamp, safeFilename)
 			filePath := fmt.Sprintf("%s/%s", uploadDir, filename)
-
-			// Save the file
-			if err := c.SaveFile(file, filePath); err != nil {
-				return fiber.NewError(fiber.StatusInternalServerError, "Failed to save uploaded file")
-			}
-			savedDocPath = filePath
-
-			// Create document record only if file was uploaded
-			fmt.Println("Ledger ID:", ledger.ID)
-			fmt.Println("File Path:", filePath)
-			doc := accountModel.LedgerUpdateDocument{
-				AccountLedgerID: ledger.ID,
-				Path:            filePath,
-				CreatedAt:       ptrTime(time.Now()),
-				UpdatedAt:       ptrTime(time.Now()),
-			}
-
-			if err := tx.Create(&doc).Error; err != nil {
-				// Remove the uploaded file if document creation fails
-				os.Remove(filePath)
-				return err
-			}
-=======
-		// Generate unique filename with timestamp
-		timestamp := time.Now().Format("150405") // HHMMSS format
-		safeFilename := strings.ReplaceAll(file.Filename, " ", "_")
-		// Remove any potentially dangerous characters
-		safeFilename = strings.ReplaceAll(safeFilename, "..", "_")
-		filename := fmt.Sprintf("%s_%s", timestamp, safeFilename)
-		filePath := fmt.Sprintf("%s/%s", uploadDir, filename)
 
 		// Save the file
 		if err := c.SaveFile(file, filePath); err != nil {
@@ -294,7 +263,6 @@
 			// Remove the uploaded file if document creation fails
 			os.Remove(filePath)
 			return err
->>>>>>> f9895306
 		}
 
 		// Update account balance
